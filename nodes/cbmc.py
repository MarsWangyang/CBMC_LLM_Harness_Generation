"""
CBMC execution node for harness generator workflow with optimized file selection.
"""
import os
import re
import time
import shutil
import subprocess
import glob
import json
from langchain_core.messages import AIMessage
import logging
from utils.cbmc_parser import extract_coverage_metrics_from_json, process_cbmc_output

logger = logging.getLogger("cbmc")

# Define CBMC_MAX_OBJECT_SIZE
cbmc_max_object_size = 1024 * 1024  # 1MB is a typical reasonable size

def get_minimal_verification_files(func_name, rag_db, verification_include_dir):
    """
    Get minimal set of files needed for verification based on function dependencies.
    
    Args:
        func_name: Name of the function being verified
        rag_db: The RAG database instance
        verification_include_dir: Directory with include files
        
    Returns:
        List of file paths to include in verification
    """
    # Get function metadata from RAG
    function_data = rag_db.get_code_function(func_name)
    if not function_data:
        logger.warning(f"No function data found for {func_name} in RAG database")
        return []
        
    # Get original source files for dependencies
    required_files = set()
    
    # Get original file for the function
    orig_file = None
    if "metadata" in function_data and "file_path" in function_data["metadata"]:
        orig_file = os.path.basename(function_data["metadata"]["file_path"])
        required_files.add(orig_file)
        logger.info(f"Required original file: {orig_file}")
    
    # Get files for dependencies
    try:
        if "metadata" in function_data and "function_calls" in function_data["metadata"]:
            function_calls_json = function_data["metadata"].get("function_calls", "[]")
            
            # Handle both string and list formats
            if isinstance(function_calls_json, str):
                try:
                    function_calls = json.loads(function_calls_json)
                except json.JSONDecodeError:
                    function_calls = [call.strip() for call in function_calls_json.split(',')]
            else:
                function_calls = function_calls_json
            
            logger.info(f"Function calls for {func_name}: {function_calls}")
            
            for call in function_calls:
                # Skip common library functions and keywords
                if call in ["if", "for", "while", "switch", "return", "malloc", "free",
                            "memset", "memcpy", "printf", "fprintf", "sprintf"]:
                    continue
                    
                call_data = rag_db.get_code_function(call)
                if call_data and "metadata" in call_data and "file_path" in call_data["metadata"]:
                    dep_file = os.path.basename(call_data["metadata"]["file_path"])
                    required_files.add(dep_file)
                    logger.info(f"Added dependency file: {dep_file} for function call {call}")
    except Exception as e:
        logger.error(f"Error processing function calls: {str(e)}")
    
    # Find corresponding files in verification directories
    verification_files = []
    
    # Check both include and project source directories
    for search_dir in [verification_include_dir]:
        if not os.path.exists(search_dir):
            continue
            
        for file in os.listdir(search_dir):
            # Only consider C source files
            if not file.endswith(('.c', '.h', '.cpp', '.hpp')):
                continue
                
            # Check if this file matches any required file (by basename)
            if file in required_files:
                full_path = os.path.join(search_dir, file)
                verification_files.append(full_path)
                logger.info(f"Added verification file: {full_path}")
    
    # If no files found, return empty list
    if not verification_files:
        logger.warning(f"No verification files found for {func_name} with dependencies: {required_files}")
        return []
    
    return verification_files

def cbmc_node(state):
    """Executes CBMC verification on the current function's harness using optimized file selection."""
    verification_start = time.time()
    
    func_name = state.get("current_function", "")
    
    # Check if we're dealing with a C keyword function and ensure we use the right name
    c_keywords = ["free", "malloc", "if", "while", "for", "return", "switch", "case", "default", "break"]
    if func_name in c_keywords:
        original_func_name = func_name
        func_name = f"function_{func_name}"
        logger.warning(f"Function name '{original_func_name}' is a C keyword. Using '{func_name}' internally to avoid conflicts.")
        # Update state for downstream processes
        state["current_function"] = func_name
        # Keep track of the original name
        state["original_function_name"] = original_func_name
    
    harnesses = state.get("harnesses", {})
    harness_code = harnesses.get(func_name, "")

    logger.info(f"Starting CBMC verification for function {func_name}")
    
    # Get result directories from state
    result_directories = state.get("result_directories", {})
    verification_base_dir = result_directories.get("verification_dir", "verification")
    harnesses_dir = result_directories.get("harnesses_dir", "harnesses")
    result_base_dir = result_directories.get("result_base_dir", "results")
    
    if not harness_code:
        logger.error(f"No harness available for function {func_name}")
        return {
            "messages": [AIMessage(content=f"Error: No harness available for function {func_name}.")],
            "next": "junction"  # Return to junction to process next function
        }
    
    # Extract file path from function name if it includes file info
    file_basename = None
    original_func_name = func_name
    
    if ":" in func_name:
        file_basename, original_func_name = func_name.split(":", 1)
    
    # Create function-specific directory
    func_verification_dir = os.path.join(verification_base_dir, func_name)
    os.makedirs(func_verification_dir, exist_ok=True)
    
    # Create proper directory structure for verification
    verification_harness_dir = os.path.join(verification_base_dir, "harness_files")
    verification_include_dir = os.path.join(verification_base_dir, "includes")
    os.makedirs(verification_harness_dir, exist_ok=True)
    os.makedirs(verification_include_dir, exist_ok=True)
    
    # Create a separate directory for project source files
    verification_project_src_dir = os.path.join(verification_base_dir, "project_src")
    os.makedirs(verification_project_src_dir, exist_ok=True)
    
    # Determine version number from refinement attempts
    refinement_num = state.get("refinement_attempts", {}).get(func_name, 0)
    version_num = refinement_num + 1
    
    # Create CBMC definitions header if it doesn't exist
    cbmc_defs_header = os.path.join(verification_include_dir, "cbmc_defs.h")
    if not os.path.exists(cbmc_defs_header):
        with open(cbmc_defs_header, "w") as f:
            f.write("""/*
 * Auto-generated CBMC definitions header
 * This file provides definitions needed for CBMC verification
 */

#ifndef CBMC_DEFS_H
#define CBMC_DEFS_H

#include <stddef.h>
#include <limits.h>

/* CBMC object size constraints */
#ifndef CBMC_OBJECT_BITS
#define CBMC_OBJECT_BITS 8
#endif

#ifndef CBMC_MAX_OBJECT_SIZE
#define CBMC_MAX_OBJECT_SIZE (SIZE_MAX>>(CBMC_OBJECT_BITS+1))
#endif

#endif /* CBMC_DEFS_H */
""")
    
    # For directory mode, handle project file copying
    if state.get("is_directory_mode", False):
        # Get original source directory from state
        original_source_dir = state.get("source_directory", "")
        
        # Get directory path, removing "/source" if present
        directory_path = original_source_dir.replace("/source", "") if "/source" in original_source_dir else original_source_dir
        
        # Predefined paths for CBMC test files
        test_cbmc_paths = [
            os.path.join(directory_path, "test", "include"),
            os.path.join(directory_path, "test", "cbmc", "include"),
            os.path.join(directory_path, "test", "cbmc", "sources"),
            os.path.join(directory_path, "test", "cbmc", "stubs")
        ]
        
        # Find the specific source file for this function from embeddings
        embeddings = state.get("embeddings", {})
        functions = embeddings.get("functions", {})
        
        if func_name in functions and "file_path" in functions[func_name]:
            file_path = functions[func_name]["file_path"]
            if file_path and os.path.exists(file_path):
                # Copy to the project source directory
                dest_file = os.path.join(verification_project_src_dir, os.path.basename(file_path))
                shutil.copy2(file_path, dest_file)
                print(f"Copied main source file: {file_path} → {dest_file}")
        
        # Copy necessary headers to include directory, prioritizing source and CBMC directories
        header_paths = []
        if original_source_dir and os.path.exists(original_source_dir):
            header_paths.append(original_source_dir)
        
        # Add all CBMC test include paths that exist
        for path in test_cbmc_paths:
            if os.path.exists(path):
                header_paths.append(path)
                print(f"Found CBMC test directory: {path}")
        
        # Copy headers from all found paths
        for src_dir in header_paths:
            for root, dirs, files in os.walk(src_dir):
                for file in files:
                    # Copy headers and important source files to include directory
                    if file.endswith(('.h', '.hpp', '.c', '.cbmc')):
                        src_file = os.path.join(root, file)
                        dest_file = os.path.join(verification_include_dir, file)
                        
                        # Avoid overwriting
                        if not os.path.exists(dest_file):
                            shutil.copy2(src_file, dest_file)
                            print(f"Copied test/verification file: {file}")
        
        # Additional CBMC-specific copies for known utility files
        cbmc_utility_files = ['assert.h', 'nondet.h', 'proof_api.h']
        for util_file in cbmc_utility_files:
            for path in test_cbmc_paths:
                potential_file = os.path.join(path, util_file)
                if os.path.exists(potential_file):
                    dest_file = os.path.join(verification_include_dir, util_file)
                    shutil.copy2(potential_file, dest_file)
                    print(f"Copied CBMC utility file: {util_file}")
    
    # Write harness to file with versioned filename
    harness_filename = original_func_name if ":" not in func_name else original_func_name
    harness_file = os.path.join(verification_harness_dir, f"{harness_filename}_harness_v{version_num}.c")
    
    # Remove any remaining markdown code block syntax
    harness_code = re.sub(r'```(?:c|cpp)?', '', harness_code)
    harness_code = re.sub(r'```', '', harness_code)
    harness_code = harness_code.strip()
    
    with open(harness_file, "w") as f:
        # Add include for the CBMC definitions header
        f.write("#include \"cbmc_defs.h\"\n\n")
        f.write(harness_code)
    
    # Build CBMC command parameters
    cbmc_cmd = [
        "cbmc",
        "--function", "main",  # Use main as the entry point in generated harnesses
        "--object-bits", "8",
        "-DCBMC_MAX_OBJECT_SIZE=" + str(cbmc_max_object_size)
    ]

    # Add the harness file first
    cbmc_cmd.append(harness_file)

    # Add all C files from verification/includes directory
    c_files_in_includes = glob.glob(os.path.join(verification_include_dir, "*.c"))
    cbmc_cmd.extend(c_files_in_includes)

    # Get the unified RAG database
    from utils.rag import get_unified_db
    rag_db = get_unified_db(os.path.join(result_directories.get("result_base_dir", "results"), "rag_data"))

    # OPTIMIZATION: Add any targeted dependency files based on function dependencies
    verification_files = get_minimal_verification_files(
        func_name, 
        rag_db, 
        verification_include_dir
    )

    # Add these files if they're not already included
    for file in verification_files:
        if file not in c_files_in_includes:
            cbmc_cmd.append(file)

    # Add verification flags
    cbmc_cmd.extend([
        # Performance optimizations
        "--slice-formula",  # Add formula slicing to reduce complexity
        "--no-unwinding-assertions",
        "--partial-loops",  # Use partial loops to reduce the state space
        "--unwind", "1",  # Limit unwinding to 1 to speed up verification (can be adjusted)
        "--no-assertions",
        # Targeted verification flags - focus on essential properties
        "--memory-leak-check",
        "--div-by-zero-check",
        "--pointer-overflow-check",
    ])

    # Choose SAT solver
    from utils.solver_utils import setup_sat_solver
    sat_solver = setup_sat_solver()

<<<<<<< HEAD
    if sat_solver == "kissat":
        path = "./solvers/kissat/build/kissat"
=======
    if sat_solver in ["kissat", "cadical"]:
        if sat_solver == "kissat":
            path = "./solvers/kissat/build/kissat"
        elif sat_solver == "cadical":
            path = "./solvers/cadical/build/cadical"
>>>>>>> 3ffdc921
        if not os.path.exists(path):
            raise FileNotFoundError(f"{sat_solver} solver binary not found at: {path}")

        cbmc_cmd.extend(["--external-sat-solver", path])
        logger.info(f"Using {sat_solver} as CBMC sat solver")
<<<<<<< HEAD
    elif sat_solver == "cadical":
        cbmc_cmd.extend(["--sat-solver", "cadical"])        
=======
>>>>>>> 3ffdc921
    elif sat_solver == "minisat" or sat_solver is None:
        logger.info(f"Using default minisat as CBMC sat solver")
        pass
    else:
        # Log warning for unrecognized solver and default to no explicit solver
        logger.warning(f"Unrecognized SAT solver: {sat_solver}. Using default solver mini sat.")

    # Add necessary include paths with additional check for CBMC test files
    # Important to add all the -I options at the end
    include_paths = [verification_include_dir]

    # Add include paths to CBMC command, ensuring they exist
    for path in include_paths:
        if os.path.exists(path):
            cbmc_cmd.extend(["-I", path])
    
    # Save the command for debugging
    cmd_file = os.path.join(func_verification_dir, f"v{version_num}_command.txt")
    with open(cmd_file, "w") as f:
        f.write(" ".join(cbmc_cmd))
    
    # Create a separate command for coverage with compatible flags
    coverage_cmd = cbmc_cmd.copy()
    coverage_cmd.extend([
        "--cover", "location",
        "--json-ui"  # Using JSON format for consistent parsing
    ])
    
    # Initialize result variables
    cbmc_stdout = ""
    cbmc_stderr = ""
    cbmc_returncode = 0
    cbmc_results = state.get("cbmc_results", {}).copy()
    
    refinement_num = state.get("refinement_attempts", {}).get(func_name, 0)
    # UPDATED: Set timeout based on refinement number with new formula
    timeout_seconds = 90 + (refinement_num * 10)
    
    try:
        # Run the verification with adjusted timeout
        logger.info(f"Running CBMC verification for {func_name} with timeout {timeout_seconds}s")
        property_process = subprocess.run(
            cbmc_cmd,
            stdout=subprocess.PIPE,
            stderr=subprocess.PIPE,
            text=True,
            timeout=timeout_seconds,
            check=False
        )
        
        cbmc_stdout = property_process.stdout
        cbmc_stderr = property_process.stderr
        cbmc_returncode = property_process.returncode
        
        # Save raw output immediately
        raw_output_file = os.path.join(func_verification_dir, f"v{version_num}_raw_output.txt")
        with open(raw_output_file, "w") as f:
            # Put STDERR first to highlight important error details
            f.write("=== STDERR (CRITICAL ERRORS) ===\n")
            f.write(cbmc_stderr)
            f.write("\n\n=== STDOUT (VERIFICATION OUTPUT) ===\n")
            f.write(cbmc_stdout)
        
        # Run coverage checking separately with JSON output
        try:
            logger.info(f"Running coverage checking for {func_name}")
            coverage_process = subprocess.run(
                coverage_cmd,
                stdout=subprocess.PIPE,
                stderr=subprocess.PIPE,
                text=True,
                timeout=timeout_seconds*2,  # Shorter timeout for coverage
                check=False
            )
            
            coverage_stdout = coverage_process.stdout
            
            # Save JSON coverage output to a file
            coverage_json_file = os.path.join(func_verification_dir, f"v{version_num}_coverage.json")
            with open(coverage_json_file, "w") as f:
                f.write(coverage_stdout)
            
            # Process the coverage JSON immediately
            try:
                # Parse the JSON coverage data
                json_data = json.loads(coverage_stdout)
                
                # Define function to parse line ranges
                def parse_line_ranges(line_ranges):
                    """Parse a string of line ranges into a set of unique line numbers."""
                    unique_lines = set()
                    for line_range in line_ranges.split(','):
                        if '-' in line_range:
                            start, end = map(int, line_range.split('-'))
                            unique_lines.update(range(start, end + 1))
                        else:
                            try:
                                unique_lines.add(int(line_range))
                            except ValueError:
                                pass  # Skip if not a valid integer
                    return unique_lines

                # Extract coverage metrics
                coverage_metrics = extract_coverage_metrics_from_json(json_data, func_name, version_num)
                
                # Store metrics in a dedicated file
                metrics_file = os.path.join(func_verification_dir, f"v{version_num}_metrics.json")
                with open(metrics_file, "w") as f:
                    json.dump(coverage_metrics, f, indent=2)
                    
                # Create coverage and errors directory structure for centralized collection
                coverage_dir = os.path.join(result_base_dir, "coverage", "data")
                errors_dir = os.path.join(result_base_dir, "errors", "data")
                os.makedirs(coverage_dir, exist_ok=True)
                os.makedirs(errors_dir, exist_ok=True)
                
                # Create flattened data for CSV storage
                flat_data = {
                    "function": func_name,
                    "version": version_num,
                    "total_coverage_pct": coverage_metrics.get("total_coverage_pct", 0),
                    "func_coverage_pct": coverage_metrics.get("func_coverage_pct", 0),
                    "main_total_lines": coverage_metrics.get("main_total_lines", 0),
                    "main_reachable_lines": coverage_metrics.get("main_reachable_lines", 0),
                    "main_uncovered_lines": coverage_metrics.get("main_uncovered_lines", 0),
                    "target_total_lines": coverage_metrics.get("target_total_lines", 0),
                    "target_reachable_lines": coverage_metrics.get("target_reachable_lines", 0),
                    "target_uncovered_lines": coverage_metrics.get("target_uncovered_lines", 0),
                    "total_combined_lines": coverage_metrics.get("total_combined_lines", 0),
                    "reachable_combined_lines": coverage_metrics.get("reachable_combined_lines", 0),
                }
<<<<<<< HEAD
                
                # Save as JSON for each function version
                func_metrics_file = os.path.join(coverage_dir, f"{func_name}_v{version_num}.json")
                with open(func_metrics_file, "w") as f:
                    json.dump(flat_data, f, indent=2)
                
=======
                
                # Save as JSON for each function version
                func_metrics_file = os.path.join(coverage_dir, f"{func_name}_v{version_num}.json")
                with open(func_metrics_file, "w") as f:
                    json.dump(flat_data, f, indent=2)
                
>>>>>>> 3ffdc921
                # Update the running CSV file
                csv_path = os.path.join(coverage_dir, "coverage_metrics.csv")
                file_exists = os.path.exists(csv_path)
                
                with open(csv_path, "a") as f:
                    # Write headers if file is new
                    if not file_exists:
                        headers = ",".join(flat_data.keys())
                        f.write(f"{headers}\n")
                    
                    # Write data row
                    values = [str(v).replace(",", ";") for v in flat_data.values()]
                    f.write(f"{','.join(values)}\n")
                
                # Print coverage summary
                print(f"\n=== Coverage Metrics for {func_name} (v{version_num}) ===")
                print(f"Main function: {coverage_metrics['main_reachable_lines']}/{coverage_metrics['main_total_lines']} lines")
                print(f"Target function: {coverage_metrics['target_reachable_lines']}/{coverage_metrics['target_total_lines']} lines")
                print(f"Total coverage: {coverage_metrics['total_coverage_pct']:.2f}%")
                print(f"Function coverage: {coverage_metrics['func_coverage_pct']:.2f}%")
                print("=" * 50)
                
                # Store coverage metrics for later use with cbmc_result
                # We'll apply them after cbmc_result is initialized
                stored_coverage_metrics = coverage_metrics.copy()
                
            except json.JSONDecodeError as e:
                logger.error(f"Error parsing JSON coverage data: {str(e)}")
            except Exception as e:
                logger.error(f"Error processing coverage data: {str(e)}")
            
        except subprocess.TimeoutExpired:
            logger.warning(f"Coverage check timed out for {func_name}")
        except Exception as e:
            logger.error(f"Error running coverage check: {str(e)}")
        
        # Process CBMC output using our enhanced parser (with stderr prioritization)
        # The process_cbmc_output function now automatically preserves stderr in the result
        cbmc_result = process_cbmc_output(cbmc_stdout, cbmc_stderr)
        
        # Double-check that stderr is included in the result for line-specific error tracing
        if "stderr" not in cbmc_result:
            cbmc_result["stderr"] = cbmc_stderr
            
        # Make sure we have at least a basic error count if stderr contains errors
        if cbmc_stderr and "error:" in cbmc_stderr.lower():
            # Count error lines in stderr
            stderr_error_count = cbmc_stderr.lower().count("error:")
            
            # Force update the error count to reflect actual errors
            if stderr_error_count > 0:
                cbmc_result["error_count"] = max(stderr_error_count, cbmc_result.get("error_count", 0))
                cbmc_result["reported_errors"] = max(stderr_error_count, cbmc_result.get("reported_errors", 0))
                
                # Ensure we have at least one error category
                if not cbmc_result.get("error_categories"):
                    cbmc_result["error_categories"] = ["generic_error"]
                
                logger.warning(f"Updated error count from stderr: {stderr_error_count} errors found")
            
        # Save error metrics to CSV similar to coverage metrics
        errors_dir = os.path.join(result_base_dir, "errors", "data")
        os.makedirs(errors_dir, exist_ok=True)
        
        # Create flattened error data for CSV storage
        error_data = {
            "function": func_name,
            "version": version_num,
            "status": cbmc_result.get("verification_status", "UNKNOWN"),
            "error_count": cbmc_result.get("error_count", 0),
            "reported_errors": cbmc_result.get("reported_errors", 0),
            "failure_count": cbmc_result.get("failure_count", 0),
            "error_categories": ";".join(cbmc_result.get("error_categories", []))
        }
        
        # Save as JSON for each function version
        error_metrics_file = os.path.join(errors_dir, f"{func_name}_v{version_num}.json")
        with open(error_metrics_file, "w") as f:
            json.dump(error_data, f, indent=2)
        
        # Update the running CSV file
        error_csv_path = os.path.join(errors_dir, "error_metrics.csv")
        error_file_exists = os.path.exists(error_csv_path)
        
        with open(error_csv_path, "a") as f:
            # Write headers if file is new
            if not error_file_exists:
                headers = ",".join(error_data.keys())
                f.write(f"{headers}\n")
            
            # Write data row
            values = [str(v).replace(",", ";") for v in error_data.values()]
            f.write(f"{','.join(values)}\n")
            
        # Extract specific error signatures from stderr for more precise error handling
        if cbmc_stderr:
            # Function to extract error signatures
            def extract_error_signatures(stderr_text):
                """Extract unique error signatures from stderr text."""
                error_sigs = []
                if not stderr_text:
                    return error_sigs
                    
                for line in stderr_text.splitlines():
                    # Focus on actual error messages, not just line numbers
                    if 'error:' in line or 'ERROR:' in line:
                        # Extract core error message without line numbers and file paths
                        parts = line.split('error:', 1)
                        if len(parts) > 1:
                            error_msg = parts[1].strip()
                            # Keep only the error message content
                            error_sigs.append(error_msg)
<<<<<<< HEAD
                            
                            # Special handling for conversion errors - capture more specific info
                            if ('invalid conversion' in error_msg.lower() or 
                                'incompatible type' in error_msg.lower() or 
                                'conversion from' in error_msg.lower() or
                                'type mismatch' in error_msg.lower() or
                                'cannot convert' in error_msg.lower()):
                                
                                # Mark as a conversion error explicitly to ensure proper categorization
                                error_sigs.append("CONVERSION ERROR DETECTED")
                                
                                # Try to extract source and target types for more specific guidance
                                from_type = ""
                                to_type = ""
                                
                                # Try several regex patterns for different error formats
                                from_match = re.search(r'from [\'"]?([^\'"\s]+)[\'"]?', error_msg)
                                to_match = re.search(r'to [\'"]?([^\'"\s]+)[\'"]?', error_msg)
                                
                                if from_match:
                                    from_type = from_match.group(1)
                                if to_match:
                                    to_type = to_match.group(1)
                                
                                # Add structured conversion error if we found the types
                                if from_type and to_type:
                                    conversion_err = f"CONVERSION ERROR: from '{from_type}' to '{to_type}'"
                                    error_sigs.append(conversion_err)
=======
>>>>>>> 3ffdc921
                return error_sigs
                
            # Get specific error messages and add to result
            error_signatures = extract_error_signatures(cbmc_stderr)
            if error_signatures:
                cbmc_result["error_signatures"] = error_signatures
                logger.info(f"Extracted error signatures: {error_signatures}")
                
                # Add specific error category types based on error signatures
                for sig in error_signatures:
                    if "function 'nondet_" in sig.lower() and "not declared" in sig.lower():
                        if "nondet_function_error" not in cbmc_result["error_categories"]:
                            cbmc_result["error_categories"].append("nondet_function_error")
                            
                    if "member" in sig.lower() and "not found" in sig.lower():
                        if "struct_member_error" not in cbmc_result["error_categories"]:
                            cbmc_result["error_categories"].append("struct_member_error")
                            
                    if "not declared" in sig.lower() or "undeclared" in sig.lower():
                        if "declaration_error" not in cbmc_result["error_categories"]:
                            cbmc_result["error_categories"].append("declaration_error")
                            
                    if "struct" in sig.lower() or "has no member" in sig.lower():
                        if "struct_error" not in cbmc_result["error_categories"]:
                            cbmc_result["error_categories"].append("struct_error")
            
        # Make sure we prioritize stderr output when there are critical errors
        # This ensures that downstream components focus on the most important error information
        if cbmc_stderr and ("error:" in cbmc_stderr or "undefined reference" in cbmc_stderr):
            logger.warning("Critical errors found in STDERR output, prioritizing these errors")
            
            # Ensure error categories reflect stderr issues
            if "redeclaration" in cbmc_stderr and "redeclaration" not in cbmc_result["error_categories"]:
                cbmc_result["error_categories"].append("redeclaration")
                
            if "undefined reference" in cbmc_stderr and "linking_error" not in cbmc_result["error_categories"]:
                cbmc_result["error_categories"].append("linking_error")
        
        # Apply the stored coverage metrics if they were successfully collected
        stored_coverage_metrics = locals().get('stored_coverage_metrics')
        if stored_coverage_metrics:
            for key, value in stored_coverage_metrics.items():
                cbmc_result[key] = value
        
        # Create a structured result for the state
        cbmc_results[func_name] = {
            "function": func_name,
            "status": cbmc_result["verification_status"],
            "message": cbmc_result["message"],
            "suggestions": cbmc_result["suggestions"],
            "stdout": cbmc_stdout,
            "stderr": cbmc_stderr,  # Make sure stderr is included
            "returncode": cbmc_returncode,
            "version": version_num,
            "error_categories": cbmc_result["error_categories"],
            "missing_functions": list(cbmc_result["missing_functions"]),
            "verification_failures": cbmc_result["verification_failures"],
            "error_locations": cbmc_result["error_locations"],
            "dependency_files_used": len(verification_files),
            # Add function-specific metrics
            "func_reachable_lines": cbmc_result["func_reachable_lines"],
            "func_covered_lines": cbmc_result["func_covered_lines"],
            "func_coverage_pct": cbmc_result["func_coverage_pct"],
            # Add new enhanced metrics
            "main_reachable_lines": cbmc_result.get("main_reachable_lines", 0),
            "main_total_lines": cbmc_result.get("main_total_lines", 0),
            "main_uncovered_lines": cbmc_result.get("main_uncovered_lines", 0),
            "target_total_lines": cbmc_result.get("target_total_lines", 0),
            "target_reachable_lines": cbmc_result.get("target_reachable_lines", 0),
            "target_uncovered_lines": cbmc_result.get("target_uncovered_lines", 0),
            "total_combined_lines": cbmc_result.get("total_combined_lines", 0),
            "reachable_combined_lines": cbmc_result.get("reachable_combined_lines", 0),
            # Add failure and error counts
            "failure_count": cbmc_result.get("failure_count", 0),
            "error_count": cbmc_result.get("error_count", 0)
        }
        
        # Save verification results to a structured file
        verification_file = os.path.join(func_verification_dir, f"v{version_num}_results.txt")
        with open(verification_file, "w") as f:
            f.write(f"Function: {func_name}\n")
            f.write(f"Version: {version_num}\n")
            f.write(f"Status: {cbmc_result['verification_status']}\n")
            f.write(f"Message: {cbmc_result['message']}\n")
            if cbmc_result["suggestions"]:
                f.write(f"Suggestions: {cbmc_result['suggestions']}\n")
            
            f.write(f"\nDependency files used: {len(verification_files)}\n")
            
            f.write("\n=== PROOF METRICS ===\n")
            f.write(f"Reachable lines: {cbmc_result['reachable_lines']}\n")
            f.write(f"Covered lines: {cbmc_result['covered_lines']}\n")
            f.write(f"Coverage: {cbmc_result['coverage_pct']:.2f}%\n")
            f.write(f"Errors: {cbmc_result['errors']}\n")
            
            # Add function-specific metrics
            f.write("\n=== FUNCTION-SPECIFIC METRICS ===\n")
            f.write(f"Function reachable lines: {cbmc_result['func_reachable_lines']}\n")
            f.write(f"Function covered lines: {cbmc_result['func_covered_lines']}\n")
            f.write(f"Function coverage: {cbmc_result['func_coverage_pct']:.2f}%\n")
            
            # Add enhanced metrics
            f.write("\n=== ENHANCED COVERAGE METRICS ===\n")
            f.write(f"Main Total Lines: {cbmc_result.get('main_total_lines', 0)}\n")
            f.write(f"Main Reachable Lines: {cbmc_result.get('main_reachable_lines', 0)}\n")
            f.write(f"Main Uncovered Lines: {cbmc_result.get('main_uncovered_lines', 0)}\n")
            f.write(f"Target Total Lines: {cbmc_result.get('target_total_lines', 0)}\n")
            f.write(f"Target Reachable Lines: {cbmc_result.get('target_reachable_lines', 0)}\n")
            f.write(f"Target Uncovered Lines: {cbmc_result.get('target_uncovered_lines', 0)}\n")
            f.write(f"Total Combined Lines: {cbmc_result.get('total_combined_lines', 0)}\n")
            f.write(f"Reachable Combined Lines: {cbmc_result.get('reachable_combined_lines', 0)}\n")
            
            if cbmc_result["error_categories"]:
                f.write("\n=== ERROR CATEGORIES ===\n")
                for category in cbmc_result["error_categories"]:
                    f.write(f"- {category}\n")
            
            if cbmc_result["missing_functions"]:
                f.write("\n=== MISSING FUNCTIONS ===\n")
                for func in cbmc_result["missing_functions"]:
                    f.write(f"- {func}\n")
            
            # Put STDERR first to highlight important error details
            f.write("\n=== STDERR (CRITICAL ERRORS) ===\n")
            f.write(cbmc_stderr)
            f.write("\n\n=== STDOUT (VERIFICATION OUTPUT) ===\n")
            f.write(cbmc_stdout)
        
        # Generate a more helpful report in markdown format
        report_file = os.path.join(func_verification_dir, f"v{version_num}_report.md")
        with open(report_file, "w") as f:
            f.write(f"# CBMC Verification Report - {func_name} (Version {version_num})\n\n")
            f.write(f"## Summary\n\n")
            f.write(f"**Status:** {cbmc_result['verification_status']}\n\n")
            f.write(f"**Message:** {cbmc_result['message']}\n\n")
            
            # Add specific text for successful verifications
            if cbmc_result['verification_status'] == "SUCCESS":
                f.write(f"**Verification passed successfully**. No verification failures were detected.\n\n") 
            elif cbmc_result["suggestions"]:
                f.write(f"**Suggestions:** {cbmc_result['suggestions']}\n\n")
            
            # Add dependency information
            f.write(f"**Dependency Files Used:** {len(verification_files)}\n\n")
            if verification_files:
                f.write("**Files included:**\n\n")
                for file_path in verification_files:
                    f.write(f"- {os.path.basename(file_path)}\n")
                f.write("\n")
            
            # Add Proof Metrics section
            f.write(f"## Proof Metrics\n\n")
            f.write(f"| Metric | Value |\n")
            f.write(f"|--------|-------|\n")
            f.write(f"| Reachable lines | {cbmc_result['reachable_lines']} |\n")
            f.write(f"| Covered lines | {cbmc_result['covered_lines']} |\n")
            f.write(f"| Coverage | {cbmc_result['coverage_pct']:.2f}% |\n")
            f.write(f"| Errors | {cbmc_result['errors']} |\n\n")
            
            # Add Enhanced Function-Specific Metrics section
            f.write(f"## Enhanced Function-Specific Metrics\n\n")
            f.write(f"| Metric | Value |\n")
            f.write(f"|--------|-------|\n")
            f.write(f"| Main Total Lines | {cbmc_result.get('main_total_lines', 0)} |\n")
            f.write(f"| Main Reachable Lines | {cbmc_result.get('main_reachable_lines', 0)} |\n")
            f.write(f"| Main Uncovered Lines | {cbmc_result.get('main_uncovered_lines', 0)} |\n")
            f.write(f"| Target Total Lines | {cbmc_result.get('target_total_lines', 0)} |\n")
            f.write(f"| Target Reachable Lines | {cbmc_result.get('target_reachable_lines', 0)} |\n")
            f.write(f"| Target Uncovered Lines | {cbmc_result.get('target_uncovered_lines', 0)} |\n")
            f.write(f"| Total Combined Lines | {cbmc_result.get('total_combined_lines', 0)} |\n")
            f.write(f"| Reachable Combined Lines | {cbmc_result.get('reachable_combined_lines', 0)} |\n")
            f.write(f"| Function reachable lines | {cbmc_result['func_reachable_lines']} |\n")
            f.write(f"| Function covered lines | {cbmc_result['func_covered_lines']} |\n")
            f.write(f"| Function coverage | {cbmc_result['func_coverage_pct']:.2f}% |\n")
            f.write(f"| Reported errors | {cbmc_result['errors']} |\n\n")
            
            # Add error details if any
            if cbmc_result["error_categories"]:
                f.write(f"## Error Categories\n\n")
                for category in cbmc_result["error_categories"]:
                    f.write(f"- {category}\n")
                f.write("\n")
            
            # Add error locations if any - with enhanced line number tracing
            if cbmc_result["error_locations"]:
                f.write(f"## Error Locations - Line-Specific Tracing\n\n")
                
                # First, get any detailed error messages from stderr
                detailed_errors = {}
                if cbmc_stderr:
                    for line in cbmc_stderr.split('\n'):
                        if 'error:' in line or ('warning:' in line and any(critical in line.lower() 
                                                                 for critical in ['pointer', 'memory', 'null', 'invalid'])):
                            # Extract line information using improved regex
                            loc_match = re.search(r'([^:]+):(\d+)(?::\d+)?:', line)
                            if loc_match:
                                file_name = loc_match.group(1)
                                line_num = int(loc_match.group(2))
                                error_msg = line.split(':', 3)[-1].strip() if len(line.split(':', 3)) >= 4 else line
                                
                                key = f"{file_name}:{line_num}"
                                if key not in detailed_errors:
                                    detailed_errors[key] = []
                                detailed_errors[key].append(error_msg)
                
                # Process each file and its error lines 
                for file, lines in cbmc_result["error_locations"].items():
                    f.write(f"### File: `{file}`\n\n")
                    f.write(f"| Line | Error Details |\n")
                    f.write(f"|------|---------------|\n")
                    
                    for line_num in sorted(lines):
                        key = f"{file}:{line_num}"
                        error_detail = "No specific error details available"
                        
                        # Check if we have detailed error message for this line
                        if key in detailed_errors and detailed_errors[key]:
                            error_detail = "; ".join(detailed_errors[key])
                        
                        # If it's a harness file, try to include line content
                        if "_harness_" in file or "harness" in file:
                            f.write(f"| **{line_num}** | {error_detail} |\n")
                        else:
                            f.write(f"| **{line_num}** | {error_detail} |\n")
                
                f.write("\n> **Note:** Look at these specific line numbers in your code to identify and fix issues.\n\n")
            
            # Add missing functions if any
            if cbmc_result["missing_functions"]:
                f.write(f"## Missing Functions\n\n")
                for func in cbmc_result["missing_functions"]:
                    f.write(f"- {func}\n")
                f.write("\n")
            
            # Add harness details
            f.write(f"## Harness Details\n\n")
            f.write(f"The harness file is located at: `{harness_file}`\n\n")
            
            f.write(f"## Verification Command\n\n")
            f.write(f"```\n{' '.join(cbmc_cmd)}\n```\n\n")
            
            f.write(f"## Next Steps\n\n")
            if cbmc_result["verification_status"] == "SUCCESS":
                f.write(f"The verification was successful. No issues were detected.\n")
            else:
                f.write(f"Based on the verification results, the following steps are recommended:\n\n")
                if cbmc_result["missing_functions"]:
                    f.write(f"1. Implement the missing functions needed by the harness\n")
                elif "memory_leak" in cbmc_result["error_categories"]:
                    f.write(f"1. Fix memory leaks by ensuring all allocated memory is freed\n")
                elif "null_pointer" in cbmc_result["error_categories"]:
                    f.write(f"1. Add null pointer checks before dereferencing pointers\n")
                elif "array_bounds" in cbmc_result["error_categories"]:
                    f.write(f"1. Add bounds checking for array accesses\n")
                else:
                    f.write(f"1. Review the verification failures and implement fixes\n")
                f.write(f"2. Run the verification again to confirm the issues are resolved\n")
    
    except subprocess.TimeoutExpired as e:
        # Handle timeout case
        if hasattr(e, 'process'):
            e.process.kill()
            e.process.wait()
        
        logger.warning(f"CBMC verification timed out for {func_name} after {timeout_seconds} seconds")
        
        # Create timeout result
        cbmc_result = {
            "verification_status": "TIMEOUT",
            "message": f"CBMC verification timed out after {timeout_seconds} seconds",
            "suggestions": "The function may have complex paths requiring longer verification time. Consider simplifying or using more targeted dependency selection.",
            "error_categories": ["timeout"],
            "missing_functions": set(),
            "verification_failures": ["timeout"],
            "error_locations": {},
            "reachable_lines": 0,
            "covered_lines": 0,
            "coverage_pct": 0.0,
            "func_reachable_lines": 0,
            "func_covered_lines": 0,
            "func_coverage_pct": 0.0,
            "errors": 0
        }
        
        # Update cbmc_results
        cbmc_results[func_name] = {
            "function": func_name,
            "status": "ERROR",
            "message": f"Error running CBMC verification: {str(e)}",
            "suggestions": "Fix the error and try again",
            "stdout": "",
            "stderr": str(e),
            "returncode": -1,
            "version": version_num,
            "error_categories": ["system_error"],
            "missing_functions": [],
            "verification_failures": ["system_error"],
            "error_locations": {},
            "dependency_files_used": len(verification_files)
        }
        
        # Save error information to files
        verification_file = os.path.join(func_verification_dir, f"v{version_num}_results.txt")
        with open(verification_file, "w") as f:
            f.write(f"Function: {func_name}\n")
            f.write(f"Version: {version_num}\n")
            f.write(f"Status: ERROR\n")
            f.write(f"Message: Error running CBMC verification: {str(e)}\n")
            f.write(f"Suggestions: Fix the error and try again\n")
            f.write(f"\nDependency files used: {len(verification_files)}\n")
            
        # Create an error report
        report_file = os.path.join(func_verification_dir, f"v{version_num}_report.md")
        with open(report_file, "w") as f:
            f.write(f"# CBMC Verification Report - {func_name} (Version {version_num})\n\n")
            f.write(f"## Summary\n\n")
            f.write(f"**Status:** ERROR\n\n")
            f.write(f"**Message:** Error running CBMC verification: {str(e)}\n\n")
            f.write(f"**Suggestions:** Fix the error and try again\n\n")
            
            # Add dependency information
            f.write(f"**Dependency Files Used:** {len(verification_files)}\n\n")
            if verification_files:
                f.write("**Files included:**\n\n")
                for file_path in verification_files:
                    f.write(f"- {os.path.basename(file_path)}\n")
                f.write("\n")
            
            f.write(f"## Analysis\n\n")
            f.write(f"An error occurred during the verification process. This might be due to a system issue or a problem with the harness code.\n\n")
            
            f.write(f"## Error Details\n\n")
            f.write(f"```\n{str(e)}\n```\n\n")
            
            f.write(f"## Next Steps\n\n")
            f.write(f"1. Check if CBMC is installed and configured correctly\n")
            f.write(f"2. Review the harness code for syntax errors\n")
            f.write(f"3. Try running CBMC manually with the command above\n"), version_num, cbmc_result
        
        # Update cbmc_results
        cbmc_results[func_name] = {
            "function": func_name,
            "status": "TIMEOUT",
            "message": f"CBMC verification timed out after {timeout_seconds} seconds.",
            "suggestions": "The function may have complex paths requiring longer verification time. Consider using more selective file inclusion or increasing timeout.",
            "stdout": f"TIMEOUT: Process exceeded {timeout_seconds} second time limit",
            "stderr": "",
            "returncode": -1,
            "version": version_num,
            "error_categories": ["timeout"],
            "missing_functions": [],
            "verification_failures": ["timeout"],
            "error_locations": {},
            "dependency_files_used": len(verification_files)
        }
        
        # Save timeout information to files
        verification_file = os.path.join(func_verification_dir, f"v{version_num}_results.txt")
        with open(verification_file, "w") as f:
            f.write(f"Function: {func_name}\n")
            f.write(f"Version: {version_num}\n")
            f.write(f"Status: TIMEOUT\n")
            f.write(f"Message: CBMC verification timed out after {timeout_seconds} seconds\n")
            f.write(f"Suggestions: The function may have complex paths requiring longer verification time. Consider simplifying.\n")
            f.write(f"\nDependency files used: {len(verification_files)}\n")
            
        # Create a timeout report
        report_file = os.path.join(func_verification_dir, f"v{version_num}_report.md")
        with open(report_file, "w") as f:
            f.write(f"# CBMC Verification Report - {func_name} (Version {version_num})\n\n")
            f.write(f"## Summary\n\n")
            f.write(f"**Status:** TIMEOUT\n\n")
            f.write(f"**Message:** CBMC verification timed out after 60 seconds.\n\n")
            f.write(f"**Suggestions:** The function may have complex paths requiring longer verification time. Consider simplifying.\n\n")
            
            f.write(f"## Analysis\n\n")
            f.write(f"The verification process timed out, which typically happens when the function has many complex paths or loops that CBMC needs to analyze. You may need to simplify the harness or consider using loop unwinding bounds to limit the verification scope.\n\n")
            
            f.write(f"## Next Steps\n\n")
            f.write(f"1. Review the harness implementation and simplify if possible\n")
            f.write(f"2. Add loop unwinding bounds if there are loops in the function\n")
            f.write(f"3. Consider breaking the verification into smaller parts\n")
            
    except Exception as e:
        # Handle other exceptions
        logger.error(f"Error running CBMC verification: {str(e)}", exc_info=True)
        
        # Create error result
        cbmc_result = {
            "verification_status": "ERROR",
            "message": f"Error running CBMC verification: {str(e)}",
            "suggestions": "Fix the error and try again",
            "error_categories": ["system_error"],
            "missing_functions": set(),
            "verification_failures": ["system_error"],
            "error_locations": {},
            "reachable_lines": 0,
            "covered_lines": 0,
            "coverage_pct": 0.0,
            "errors": 1
        }
        
        
        # Update cbmc_results
        cbmc_results[func_name] = {
            "function": func_name,
            "status": "ERROR",
            "message": f"Error running CBMC verification: {str(e)}",
            "suggestions": "Fix the error and try again",
            "stdout": "",
            "stderr": str(e),
            "returncode": -1,
            "version": version_num,
            "error_categories": ["system_error"],
            "missing_functions": [],
            "verification_failures": ["system_error"],
            "error_locations": {}
        }
        
        # Save error information to files
        verification_file = os.path.join(func_verification_dir, f"v{version_num}_results.txt")
        with open(verification_file, "w") as f:
            f.write(f"Function: {func_name}\n")
            f.write(f"Version: {version_num}\n")
            f.write(f"Status: ERROR\n")
            f.write(f"Message: Error running CBMC verification: {str(e)}\n")
            f.write(f"Suggestions: Fix the error and try again\n")
            
        # Create an error report
        report_file = os.path.join(func_verification_dir, f"v{version_num}_report.md")
        with open(report_file, "w") as f:
            f.write(f"# CBMC Verification Report - {func_name} (Version {version_num})\n\n")
            f.write(f"## Summary\n\n")
            f.write(f"**Status:** ERROR\n\n")
            f.write(f"**Message:** Error running CBMC verification: {str(e)}\n\n")
            f.write(f"**Suggestions:** Fix the error and try again\n\n")
            
            f.write(f"## Analysis\n\n")
            f.write(f"An error occurred during the verification process. This might be due to a system issue or a problem with the harness code.\n\n")
            
            f.write(f"## Error Details\n\n")
            f.write(f"```\n{str(e)}\n```\n\n")
            
            f.write(f"## Next Steps\n\n")
            f.write(f"1. Check if CBMC is installed and configured correctly\n")
            f.write(f"2. Review the harness code for syntax errors\n")
            f.write(f"3. Try running CBMC manually with the command above\n")
    
    # Calculate verification time
    verification_time = time.time() - verification_start
    
    # Update function times dictionary
    function_times = state.get("function_times", {}).copy()
    if func_name not in function_times:
        function_times[func_name] = {}
    function_times[func_name]["verification"] = verification_time
    
    # Check for slow verification that might indicate potential future timeouts
    is_slow_verification = verification_time > 45  # Over 45 seconds is considered slow
    if is_slow_verification and cbmc_results[func_name].get("status") != "TIMEOUT":
        logger.warning(f"Slow verification detected for {func_name}: {verification_time:.2f}s")
        
        # Add special flag and suggestion for slow verification
        cbmc_results[func_name]["is_slow_verification"] = True
        cbmc_results[func_name]["slow_verification_time"] = verification_time
        
        # Add performance warning to error categories
        if "error_categories" not in cbmc_results[func_name]:
            cbmc_results[func_name]["error_categories"] = []
        if "performance_warning" not in cbmc_results[func_name]["error_categories"]:
            cbmc_results[func_name]["error_categories"].append("performance_warning")
        
        # Add special suggestion for performance
        if "suggestions" not in cbmc_results[func_name] or not cbmc_results[func_name]["suggestions"]:
            cbmc_results[func_name]["suggestions"] = "Consider simplifying the harness to improve verification speed and prevent future timeouts"
        else:
            cbmc_results[func_name]["suggestions"] += ". Also consider simplifying the harness to improve verification speed"
    
    # Update result message with appropriate status indicators
    status = cbmc_results[func_name].get("status", "UNKNOWN")
    status_indicator = ""
    if status == "TIMEOUT":
        status_indicator = "⏱️ TIMEOUT"
    elif status == "SUCCESS":
        status_indicator = "✅ SUCCESS"
    elif is_slow_verification:
        status_indicator = "⚠️ SLOW"
    else:
        status_indicator = "❌ FAILED"
        
    result_message = f"CBMC verification for {func_name} v{version_num} complete in {verification_time:.2f}s. Status: {status_indicator}"
    
    return {
        "messages": [AIMessage(content=result_message)],
        "cbmc_results": cbmc_results,
        "function_times": function_times,
        "next": "evaluator"  # Always proceed to evaluator
    }

def route_from_cbmc(state):
    """Routes from CBMC to harness evaluator."""
    # Always route to evaluator
    return "evaluator"<|MERGE_RESOLUTION|>--- conflicted
+++ resolved
@@ -314,26 +314,18 @@
     from utils.solver_utils import setup_sat_solver
     sat_solver = setup_sat_solver()
 
-<<<<<<< HEAD
-    if sat_solver == "kissat":
-        path = "./solvers/kissat/build/kissat"
-=======
+
     if sat_solver in ["kissat", "cadical"]:
         if sat_solver == "kissat":
             path = "./solvers/kissat/build/kissat"
         elif sat_solver == "cadical":
             path = "./solvers/cadical/build/cadical"
->>>>>>> 3ffdc921
         if not os.path.exists(path):
             raise FileNotFoundError(f"{sat_solver} solver binary not found at: {path}")
 
         cbmc_cmd.extend(["--external-sat-solver", path])
         logger.info(f"Using {sat_solver} as CBMC sat solver")
-<<<<<<< HEAD
-    elif sat_solver == "cadical":
-        cbmc_cmd.extend(["--sat-solver", "cadical"])        
-=======
->>>>>>> 3ffdc921
+
     elif sat_solver == "minisat" or sat_solver is None:
         logger.info(f"Using default minisat as CBMC sat solver")
         pass
@@ -465,21 +457,13 @@
                     "total_combined_lines": coverage_metrics.get("total_combined_lines", 0),
                     "reachable_combined_lines": coverage_metrics.get("reachable_combined_lines", 0),
                 }
-<<<<<<< HEAD
+
                 
                 # Save as JSON for each function version
                 func_metrics_file = os.path.join(coverage_dir, f"{func_name}_v{version_num}.json")
                 with open(func_metrics_file, "w") as f:
                     json.dump(flat_data, f, indent=2)
-                
-=======
-                
-                # Save as JSON for each function version
-                func_metrics_file = os.path.join(coverage_dir, f"{func_name}_v{version_num}.json")
-                with open(func_metrics_file, "w") as f:
-                    json.dump(flat_data, f, indent=2)
-                
->>>>>>> 3ffdc921
+
                 # Update the running CSV file
                 csv_path = os.path.join(coverage_dir, "coverage_metrics.csv")
                 file_exists = os.path.exists(csv_path)
@@ -592,37 +576,7 @@
                             error_msg = parts[1].strip()
                             # Keep only the error message content
                             error_sigs.append(error_msg)
-<<<<<<< HEAD
-                            
-                            # Special handling for conversion errors - capture more specific info
-                            if ('invalid conversion' in error_msg.lower() or 
-                                'incompatible type' in error_msg.lower() or 
-                                'conversion from' in error_msg.lower() or
-                                'type mismatch' in error_msg.lower() or
-                                'cannot convert' in error_msg.lower()):
-                                
-                                # Mark as a conversion error explicitly to ensure proper categorization
-                                error_sigs.append("CONVERSION ERROR DETECTED")
-                                
-                                # Try to extract source and target types for more specific guidance
-                                from_type = ""
-                                to_type = ""
-                                
-                                # Try several regex patterns for different error formats
-                                from_match = re.search(r'from [\'"]?([^\'"\s]+)[\'"]?', error_msg)
-                                to_match = re.search(r'to [\'"]?([^\'"\s]+)[\'"]?', error_msg)
-                                
-                                if from_match:
-                                    from_type = from_match.group(1)
-                                if to_match:
-                                    to_type = to_match.group(1)
-                                
-                                # Add structured conversion error if we found the types
-                                if from_type and to_type:
-                                    conversion_err = f"CONVERSION ERROR: from '{from_type}' to '{to_type}'"
-                                    error_sigs.append(conversion_err)
-=======
->>>>>>> 3ffdc921
+
                 return error_sigs
                 
             # Get specific error messages and add to result
