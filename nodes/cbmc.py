"""
CBMC execution node for harness generator workflow with optimized file selection.
"""
import os
import re
import time
import shutil
import subprocess
import glob
import json
from langchain_core.messages import AIMessage
import logging
<<<<<<< HEAD
from utils.cbmc_parser import extract_coverage_metrics_from_json, process_cbmc_output
=======
from utils.cbmc_parser import process_cbmc_output
>>>>>>> 3192a793

logger = logging.getLogger("cbmc")

# Define CBMC_MAX_OBJECT_SIZE
cbmc_max_object_size = 1024 * 1024  # 1MB is a typical reasonable size

def get_minimal_verification_files(func_name, rag_db, verification_include_dir):
    """
    Get minimal set of files needed for verification based on function dependencies.
    
    Args:
        func_name: Name of the function being verified
        rag_db: The RAG database instance
        verification_include_dir: Directory with include files
        
    Returns:
        List of file paths to include in verification
    """
    # Get function metadata from RAG
    function_data = rag_db.get_code_function(func_name)
    if not function_data:
        logger.warning(f"No function data found for {func_name} in RAG database")
        return []
        
    # Get original source files for dependencies
    required_files = set()
    
    # Get original file for the function
    orig_file = None
    if "metadata" in function_data and "file_path" in function_data["metadata"]:
        orig_file = os.path.basename(function_data["metadata"]["file_path"])
        required_files.add(orig_file)
        logger.info(f"Required original file: {orig_file}")
    
    # Get files for dependencies
    try:
        if "metadata" in function_data and "function_calls" in function_data["metadata"]:
            function_calls_json = function_data["metadata"].get("function_calls", "[]")
            
            # Handle both string and list formats
            if isinstance(function_calls_json, str):
                try:
                    function_calls = json.loads(function_calls_json)
                except json.JSONDecodeError:
                    function_calls = [call.strip() for call in function_calls_json.split(',')]
            else:
                function_calls = function_calls_json
            
            logger.info(f"Function calls for {func_name}: {function_calls}")
            
            for call in function_calls:
                # Skip common library functions and keywords
                if call in ["if", "for", "while", "switch", "return", "malloc", "free",
                            "memset", "memcpy", "printf", "fprintf", "sprintf"]:
                    continue
                    
                call_data = rag_db.get_code_function(call)
                if call_data and "metadata" in call_data and "file_path" in call_data["metadata"]:
                    dep_file = os.path.basename(call_data["metadata"]["file_path"])
                    required_files.add(dep_file)
                    logger.info(f"Added dependency file: {dep_file} for function call {call}")
    except Exception as e:
        logger.error(f"Error processing function calls: {str(e)}")
    
    # Find corresponding files in verification directories
    verification_files = []
    
    # Check both include and project source directories
    for search_dir in [verification_include_dir]:
        if not os.path.exists(search_dir):
            continue
            
        for file in os.listdir(search_dir):
            # Only consider C source files
            if not file.endswith(('.c', '.h', '.cpp', '.hpp')):
                continue
                
            # Check if this file matches any required file (by basename)
            if file in required_files:
                full_path = os.path.join(search_dir, file)
                verification_files.append(full_path)
                logger.info(f"Added verification file: {full_path}")
    
    # If no files found, return empty list
    if not verification_files:
        logger.warning(f"No verification files found for {func_name} with dependencies: {required_files}")
        return []
    
    return verification_files

def cbmc_node(state):
    """Executes CBMC verification on the current function's harness using optimized file selection."""
    verification_start = time.time()
    
    func_name = state.get("current_function", "")
    
    # Check if we're dealing with a C keyword function and ensure we use the right name
    c_keywords = ["free", "malloc", "if", "while", "for", "return", "switch", "case", "default", "break"]
    if func_name in c_keywords:
        original_func_name = func_name
        func_name = f"function_{func_name}"
        logger.warning(f"Function name '{original_func_name}' is a C keyword. Using '{func_name}' internally to avoid conflicts.")
        # Update state for downstream processes
        state["current_function"] = func_name
        # Keep track of the original name
        state["original_function_name"] = original_func_name
    
    harnesses = state.get("harnesses", {})
    harness_code = harnesses.get(func_name, "")

    logger.info(f"Starting CBMC verification for function {func_name}")
    
    # Get result directories from state
    result_directories = state.get("result_directories", {})
    verification_base_dir = result_directories.get("verification_dir", "verification")
    harnesses_dir = result_directories.get("harnesses_dir", "harnesses")
    result_base_dir = result_directories.get("result_base_dir", "results")
    
    if not harness_code:
        logger.error(f"No harness available for function {func_name}")
        return {
            "messages": [AIMessage(content=f"Error: No harness available for function {func_name}.")],
            "next": "junction"  # Return to junction to process next function
        }
    
    # Extract file path from function name if it includes file info
    file_basename = None
    original_func_name = func_name
    
    if ":" in func_name:
        file_basename, original_func_name = func_name.split(":", 1)
    
    # Create function-specific directory
    func_verification_dir = os.path.join(verification_base_dir, func_name)
    os.makedirs(func_verification_dir, exist_ok=True)
    
    # Create proper directory structure for verification
    verification_harness_dir = os.path.join(verification_base_dir, "harness_files")
    verification_include_dir = os.path.join(verification_base_dir, "includes")
    os.makedirs(verification_harness_dir, exist_ok=True)
    os.makedirs(verification_include_dir, exist_ok=True)
    
    # Create a separate directory for project source files
    verification_project_src_dir = os.path.join(verification_base_dir, "project_src")
    os.makedirs(verification_project_src_dir, exist_ok=True)
    
    # Determine version number from refinement attempts
    refinement_num = state.get("refinement_attempts", {}).get(func_name, 0)
    version_num = refinement_num + 1
    
    # Create CBMC definitions header if it doesn't exist
    cbmc_defs_header = os.path.join(verification_include_dir, "cbmc_defs.h")
    if not os.path.exists(cbmc_defs_header):
        with open(cbmc_defs_header, "w") as f:
            f.write("""/*
 * Auto-generated CBMC definitions header
 * This file provides definitions needed for CBMC verification
 */

#ifndef CBMC_DEFS_H
#define CBMC_DEFS_H

#include <stddef.h>
#include <limits.h>

/* CBMC object size constraints */
#ifndef CBMC_OBJECT_BITS
#define CBMC_OBJECT_BITS 8
#endif

#ifndef CBMC_MAX_OBJECT_SIZE
#define CBMC_MAX_OBJECT_SIZE (SIZE_MAX>>(CBMC_OBJECT_BITS+1))
#endif

#endif /* CBMC_DEFS_H */
""")
    
    # For directory mode, handle project file copying
    if state.get("is_directory_mode", False):
        # Get original source directory from state
        original_source_dir = state.get("source_directory", "")
        
        # Get directory path, removing "/source" if present
        directory_path = original_source_dir.replace("/source", "") if "/source" in original_source_dir else original_source_dir
        
        # Predefined paths for CBMC test files
        test_cbmc_paths = [
            os.path.join(directory_path, "test", "include"),
            os.path.join(directory_path, "test", "cbmc", "include"),
            os.path.join(directory_path, "test", "cbmc", "sources"),
            os.path.join(directory_path, "test", "cbmc", "stubs")
        ]
        
        # Find the specific source file for this function from embeddings
        embeddings = state.get("embeddings", {})
        functions = embeddings.get("functions", {})
        
        if func_name in functions and "file_path" in functions[func_name]:
            file_path = functions[func_name]["file_path"]
            if file_path and os.path.exists(file_path):
                # Copy to the project source directory
                dest_file = os.path.join(verification_project_src_dir, os.path.basename(file_path))
                shutil.copy2(file_path, dest_file)
                print(f"Copied main source file: {file_path} → {dest_file}")
        
        # Copy necessary headers to include directory, prioritizing source and CBMC directories
        header_paths = []
        if original_source_dir and os.path.exists(original_source_dir):
            header_paths.append(original_source_dir)
        
        # Add all CBMC test include paths that exist
        for path in test_cbmc_paths:
            if os.path.exists(path):
                header_paths.append(path)
                print(f"Found CBMC test directory: {path}")
        
        # Copy headers from all found paths
        for src_dir in header_paths:
            for root, dirs, files in os.walk(src_dir):
                for file in files:
                    # Copy headers and important source files to include directory
                    if file.endswith(('.h', '.hpp', '.c', '.cbmc')):
                        src_file = os.path.join(root, file)
                        dest_file = os.path.join(verification_include_dir, file)
                        
                        # Avoid overwriting
                        if not os.path.exists(dest_file):
                            shutil.copy2(src_file, dest_file)
                            print(f"Copied test/verification file: {file}")
        
        # Additional CBMC-specific copies for known utility files
        cbmc_utility_files = ['assert.h', 'nondet.h', 'proof_api.h']
        for util_file in cbmc_utility_files:
            for path in test_cbmc_paths:
                potential_file = os.path.join(path, util_file)
                if os.path.exists(potential_file):
                    dest_file = os.path.join(verification_include_dir, util_file)
                    shutil.copy2(potential_file, dest_file)
                    print(f"Copied CBMC utility file: {util_file}")
    
    # Write harness to file with versioned filename
    harness_filename = original_func_name if ":" not in func_name else original_func_name
    harness_file = os.path.join(verification_harness_dir, f"{harness_filename}_harness_v{version_num}.c")
    
    # Remove any remaining markdown code block syntax
    harness_code = re.sub(r'```(?:c|cpp)?', '', harness_code)
    harness_code = re.sub(r'```', '', harness_code)
    harness_code = harness_code.strip()
    
    with open(harness_file, "w") as f:
        # Add include for the CBMC definitions header
        f.write("#include \"cbmc_defs.h\"\n\n")
        f.write(harness_code)
    
    # Build CBMC command parameters
    cbmc_cmd = [
        "cbmc",
        "--function", "main",  # Use main as the entry point in generated harnesses
        "--object-bits", "8",
        "-DCBMC_MAX_OBJECT_SIZE=" + str(cbmc_max_object_size)
    ]

    # Add the harness file first
    cbmc_cmd.append(harness_file)

    # Add all C files from verification/includes directory
    c_files_in_includes = glob.glob(os.path.join(verification_include_dir, "*.c"))
    cbmc_cmd.extend(c_files_in_includes)

    # Get the unified RAG database
    from utils.rag import get_unified_db
    rag_db = get_unified_db(os.path.join(result_directories.get("result_base_dir", "results"), "rag_data"))

    # OPTIMIZATION: Add any targeted dependency files based on function dependencies
    verification_files = get_minimal_verification_files(
        func_name, 
        rag_db, 
        verification_include_dir
    )

    # Add these files if they're not already included
    for file in verification_files:
        if file not in c_files_in_includes:
            cbmc_cmd.append(file)

    # Add verification flags
    cbmc_cmd.extend([
        # Performance optimizations
        "--slice-formula",  # Add formula slicing to reduce complexity
        "--no-unwinding-assertions",
        "--partial-loops",  # Use partial loops to reduce the state space
        "--unwind", "1",  # Limit unwinding to 1 to speed up verification (can be adjusted)
        "--no-assertions",
        # Targeted verification flags - focus on essential properties
        "--memory-leak-check",
        "--div-by-zero-check",
        "--pointer-overflow-check",
    ])

    # Add necessary include paths with additional check for CBMC test files
    # Important to add all the -I options at the end
    include_paths = [verification_include_dir]

    # Add include paths to CBMC command, ensuring they exist
    for path in include_paths:
        if os.path.exists(path):
            cbmc_cmd.extend(["-I", path])
    
    # Save the command for debugging
    cmd_file = os.path.join(func_verification_dir, f"v{version_num}_command.txt")
    with open(cmd_file, "w") as f:
        f.write(" ".join(cbmc_cmd))
    
    # Create a separate command for coverage with compatible flags
    coverage_cmd = cbmc_cmd.copy()
    coverage_cmd.extend([
        "--cover", "location",
<<<<<<< HEAD
        "--json-ui"  # Using JSON format for consistent parsing
=======
        "--json-ui"  # Using XML format for consistent parsing
>>>>>>> 3192a793
    ])
    
    # Initialize result variables
    cbmc_stdout = ""
    cbmc_stderr = ""
    cbmc_returncode = 0
    cbmc_results = state.get("cbmc_results", {}).copy()
    
    refinement_num = state.get("refinement_attempts", {}).get(func_name, 0)
    # UPDATED: Set timeout based on refinement number with new formula
    timeout_seconds = 90 + (refinement_num * 10)
    
    try:
        # Run the verification with adjusted timeout
        logger.info(f"Running CBMC verification for {func_name} with timeout {timeout_seconds}s")
        property_process = subprocess.run(
            cbmc_cmd,
            stdout=subprocess.PIPE,
            stderr=subprocess.PIPE,
            text=True,
            timeout=timeout_seconds,
            check=False
        )
        
        cbmc_stdout = property_process.stdout
        cbmc_stderr = property_process.stderr
        cbmc_returncode = property_process.returncode
        
        # Save raw output immediately
        raw_output_file = os.path.join(func_verification_dir, f"v{version_num}_raw_output.txt")
        with open(raw_output_file, "w") as f:
            # Put STDERR first to highlight important error details
            f.write("=== STDERR (CRITICAL ERRORS) ===\n")
            f.write(cbmc_stderr)
            f.write("\n\n=== STDOUT (VERIFICATION OUTPUT) ===\n")
            f.write(cbmc_stdout)
        
        # Run coverage checking separately with JSON output
        try:
            logger.info(f"Running coverage checking for {func_name}")
            coverage_process = subprocess.run(
                coverage_cmd,
                stdout=subprocess.PIPE,
                stderr=subprocess.PIPE,
                text=True,
                timeout=timeout_seconds*2,  # Shorter timeout for coverage
                check=False
            )
            
            coverage_stdout = coverage_process.stdout
            
            # Save JSON coverage output to a file
            coverage_json_file = os.path.join(func_verification_dir, f"v{version_num}_coverage.json")
            with open(coverage_json_file, "w") as f:
                f.write(coverage_stdout)
            
<<<<<<< HEAD
            # Process the coverage JSON immediately
            try:
                # Parse the JSON coverage data
                json_data = json.loads(coverage_stdout)
                
                # Define function to parse line ranges
                def parse_line_ranges(line_ranges):
                    """Parse a string of line ranges into a set of unique line numbers."""
                    unique_lines = set()
                    for line_range in line_ranges.split(','):
                        if '-' in line_range:
                            start, end = map(int, line_range.split('-'))
                            unique_lines.update(range(start, end + 1))
                        else:
                            try:
                                unique_lines.add(int(line_range))
                            except ValueError:
                                pass  # Skip if not a valid integer
                    return unique_lines

                # Extract coverage metrics
                coverage_metrics = extract_coverage_metrics_from_json(json_data, func_name, version_num)
                
                # Store metrics in a dedicated file
                metrics_file = os.path.join(func_verification_dir, f"v{version_num}_metrics.json")
                with open(metrics_file, "w") as f:
                    json.dump(coverage_metrics, f, indent=2)
                    
                # Create coverage directory structure for centralized collection
                coverage_dir = os.path.join(result_base_dir, "coverage", "data")
                os.makedirs(coverage_dir, exist_ok=True)
                
                # Create flattened data for CSV storage
                flat_data = {
                    "function": func_name,
                    "version": version_num,
                    "total_coverage_pct": coverage_metrics.get("total_coverage_pct", 0),
                    "func_coverage_pct": coverage_metrics.get("func_coverage_pct", 0),
                    "main_total_lines": coverage_metrics.get("main_total_lines", 0),
                    "main_reachable_lines": coverage_metrics.get("main_reachable_lines", 0),
                    "main_uncovered_lines": coverage_metrics.get("main_uncovered_lines", 0),
                    "target_total_lines": coverage_metrics.get("target_total_lines", 0),
                    "target_reachable_lines": coverage_metrics.get("target_reachable_lines", 0),
                    "target_uncovered_lines": coverage_metrics.get("target_uncovered_lines", 0),
                    "total_combined_lines": coverage_metrics.get("total_combined_lines", 0),
                    "reachable_combined_lines": coverage_metrics.get("reachable_combined_lines", 0),
                }
                
                # Save as JSON for each function version
                func_metrics_file = os.path.join(coverage_dir, f"{func_name}_v{version_num}.json")
                with open(func_metrics_file, "w") as f:
                    json.dump(flat_data, f, indent=2)
                
                # Update the running CSV file
                csv_path = os.path.join(coverage_dir, "coverage_metrics.csv")
                file_exists = os.path.exists(csv_path)
                
                with open(csv_path, "a") as f:
                    # Write headers if file is new
                    if not file_exists:
                        headers = ",".join(flat_data.keys())
                        f.write(f"{headers}\n")
                    
                    # Write data row
                    values = [str(v).replace(",", ";") for v in flat_data.values()]
                    f.write(f"{','.join(values)}\n")
                
                # Print coverage summary
                print(f"\n=== Coverage Metrics for {func_name} (v{version_num}) ===")
                print(f"Main function: {coverage_metrics['main_reachable_lines']}/{coverage_metrics['main_total_lines']} lines")
                print(f"Target function: {coverage_metrics['target_reachable_lines']}/{coverage_metrics['target_total_lines']} lines")
                print(f"Total coverage: {coverage_metrics['total_coverage_pct']:.2f}%")
                print(f"Function coverage: {coverage_metrics['func_coverage_pct']:.2f}%")
                print("=" * 50)
                
                # Store coverage metrics for later use with cbmc_result
                # We'll apply them after cbmc_result is initialized
                stored_coverage_metrics = coverage_metrics.copy()
=======
            # Parse the JSON coverage data
            try:
                import json
                json_data = json.loads(coverage_stdout)
                
                # Extract coverage metrics from the JSON data
                from utils.cbmc_parser import extract_coverage_metrics
                # Use the already defined cbmc_result variable (from earlier in the function)
                coverage_metrics = extract_coverage_metrics(json_data, func_name)
                
                # Add coverage metrics to cbmc_result
                for key, value in coverage_metrics.items():
                    cbmc_result[key] = value
>>>>>>> 3192a793
                
            except json.JSONDecodeError as e:
                logger.error(f"Error parsing JSON coverage data: {str(e)}")
            except Exception as e:
                logger.error(f"Error processing coverage data: {str(e)}")
            
        except subprocess.TimeoutExpired:
            logger.warning(f"Coverage check timed out for {func_name}")
        except Exception as e:
            logger.error(f"Error running coverage check: {str(e)}")
        
        # Process CBMC output using our enhanced parser (with stderr prioritization)
        # The process_cbmc_output function now automatically preserves stderr in the result
        cbmc_result = process_cbmc_output(cbmc_stdout, cbmc_stderr)
        
<<<<<<< HEAD
        # Double-check that stderr is included in the result for line-specific error tracing
        if "stderr" not in cbmc_result:
            cbmc_result["stderr"] = cbmc_stderr
            
        # Make sure we prioritize stderr output when there are critical errors
        # This ensures that downstream components focus on the most important error information
        if cbmc_stderr and ("error:" in cbmc_stderr or "undefined reference" in cbmc_stderr):
            logger.warning("Critical errors found in STDERR output, prioritizing these errors")
            
            # Ensure error categories reflect stderr issues
            if "redeclaration" in cbmc_stderr and "redeclaration" not in cbmc_result["error_categories"]:
                cbmc_result["error_categories"].append("redeclaration")
                
            if "undefined reference" in cbmc_stderr and "linking_error" not in cbmc_result["error_categories"]:
                cbmc_result["error_categories"].append("linking_error")
        
        # Apply the stored coverage metrics if they were successfully collected
        stored_coverage_metrics = locals().get('stored_coverage_metrics')
        if stored_coverage_metrics:
            for key, value in stored_coverage_metrics.items():
                cbmc_result[key] = value
        
=======
>>>>>>> 3192a793
        # Create a structured result for the state
        cbmc_results[func_name] = {
            "function": func_name,
            "status": cbmc_result["verification_status"],
            "message": cbmc_result["message"],
            "suggestions": cbmc_result["suggestions"],
            "stdout": cbmc_stdout,
            "stderr": cbmc_stderr,  # Make sure stderr is included
            "returncode": cbmc_returncode,
            "version": version_num,
            "error_categories": cbmc_result["error_categories"],
            "missing_functions": list(cbmc_result["missing_functions"]),
            "verification_failures": cbmc_result["verification_failures"],
            "error_locations": cbmc_result["error_locations"],
            "dependency_files_used": len(verification_files),
            # Add function-specific metrics
            "func_reachable_lines": cbmc_result["func_reachable_lines"],
            "func_covered_lines": cbmc_result["func_covered_lines"],
            "func_coverage_pct": cbmc_result["func_coverage_pct"],
            # Add new enhanced metrics
            "main_reachable_lines": cbmc_result.get("main_reachable_lines", 0),
            "main_total_lines": cbmc_result.get("main_total_lines", 0),
            "main_uncovered_lines": cbmc_result.get("main_uncovered_lines", 0),
            "target_total_lines": cbmc_result.get("target_total_lines", 0),
            "target_reachable_lines": cbmc_result.get("target_reachable_lines", 0),
            "target_uncovered_lines": cbmc_result.get("target_uncovered_lines", 0),
            "total_combined_lines": cbmc_result.get("total_combined_lines", 0),
            "reachable_combined_lines": cbmc_result.get("reachable_combined_lines", 0),
            # Add failure and error counts
            "failure_count": cbmc_result.get("failure_count", 0),
            "error_count": cbmc_result.get("error_count", 0)
        }
        
        # Save verification results to a structured file
        verification_file = os.path.join(func_verification_dir, f"v{version_num}_results.txt")
        with open(verification_file, "w") as f:
            f.write(f"Function: {func_name}\n")
            f.write(f"Version: {version_num}\n")
            f.write(f"Status: {cbmc_result['verification_status']}\n")
            f.write(f"Message: {cbmc_result['message']}\n")
            if cbmc_result["suggestions"]:
                f.write(f"Suggestions: {cbmc_result['suggestions']}\n")
            
            f.write(f"\nDependency files used: {len(verification_files)}\n")
            
            f.write("\n=== PROOF METRICS ===\n")
            f.write(f"Reachable lines: {cbmc_result['reachable_lines']}\n")
            f.write(f"Covered lines: {cbmc_result['covered_lines']}\n")
            f.write(f"Coverage: {cbmc_result['coverage_pct']:.2f}%\n")
            f.write(f"Errors: {cbmc_result['errors']}\n")
            
            # Add function-specific metrics
            f.write("\n=== FUNCTION-SPECIFIC METRICS ===\n")
            f.write(f"Function reachable lines: {cbmc_result['func_reachable_lines']}\n")
            f.write(f"Function covered lines: {cbmc_result['func_covered_lines']}\n")
            f.write(f"Function coverage: {cbmc_result['func_coverage_pct']:.2f}%\n")
            
            # Add enhanced metrics
            f.write("\n=== ENHANCED COVERAGE METRICS ===\n")
            f.write(f"Main Total Lines: {cbmc_result.get('main_total_lines', 0)}\n")
            f.write(f"Main Reachable Lines: {cbmc_result.get('main_reachable_lines', 0)}\n")
            f.write(f"Main Uncovered Lines: {cbmc_result.get('main_uncovered_lines', 0)}\n")
            f.write(f"Target Total Lines: {cbmc_result.get('target_total_lines', 0)}\n")
            f.write(f"Target Reachable Lines: {cbmc_result.get('target_reachable_lines', 0)}\n")
            f.write(f"Target Uncovered Lines: {cbmc_result.get('target_uncovered_lines', 0)}\n")
            f.write(f"Total Combined Lines: {cbmc_result.get('total_combined_lines', 0)}\n")
            f.write(f"Reachable Combined Lines: {cbmc_result.get('reachable_combined_lines', 0)}\n")
            
            if cbmc_result["error_categories"]:
                f.write("\n=== ERROR CATEGORIES ===\n")
                for category in cbmc_result["error_categories"]:
                    f.write(f"- {category}\n")
            
            if cbmc_result["missing_functions"]:
                f.write("\n=== MISSING FUNCTIONS ===\n")
                for func in cbmc_result["missing_functions"]:
                    f.write(f"- {func}\n")
            
            # Put STDERR first to highlight important error details
            f.write("\n=== STDERR (CRITICAL ERRORS) ===\n")
            f.write(cbmc_stderr)
            f.write("\n\n=== STDOUT (VERIFICATION OUTPUT) ===\n")
            f.write(cbmc_stdout)
        
        # Generate a more helpful report in markdown format
        report_file = os.path.join(func_verification_dir, f"v{version_num}_report.md")
        with open(report_file, "w") as f:
            f.write(f"# CBMC Verification Report - {func_name} (Version {version_num})\n\n")
            f.write(f"## Summary\n\n")
            f.write(f"**Status:** {cbmc_result['verification_status']}\n\n")
            f.write(f"**Message:** {cbmc_result['message']}\n\n")
            
            # Add specific text for successful verifications
            if cbmc_result['verification_status'] == "SUCCESS":
                f.write(f"**Verification passed successfully**. No verification failures were detected.\n\n") 
            elif cbmc_result["suggestions"]:
                f.write(f"**Suggestions:** {cbmc_result['suggestions']}\n\n")
            
            # Add dependency information
            f.write(f"**Dependency Files Used:** {len(verification_files)}\n\n")
            if verification_files:
                f.write("**Files included:**\n\n")
                for file_path in verification_files:
                    f.write(f"- {os.path.basename(file_path)}\n")
                f.write("\n")
            
            # Add Proof Metrics section
            f.write(f"## Proof Metrics\n\n")
            f.write(f"| Metric | Value |\n")
            f.write(f"|--------|-------|\n")
            f.write(f"| Reachable lines | {cbmc_result['reachable_lines']} |\n")
            f.write(f"| Covered lines | {cbmc_result['covered_lines']} |\n")
            f.write(f"| Coverage | {cbmc_result['coverage_pct']:.2f}% |\n")
            f.write(f"| Errors | {cbmc_result['errors']} |\n\n")
            
            # Add Enhanced Function-Specific Metrics section
            f.write(f"## Enhanced Function-Specific Metrics\n\n")
            f.write(f"| Metric | Value |\n")
            f.write(f"|--------|-------|\n")
            f.write(f"| Main Total Lines | {cbmc_result.get('main_total_lines', 0)} |\n")
            f.write(f"| Main Reachable Lines | {cbmc_result.get('main_reachable_lines', 0)} |\n")
            f.write(f"| Main Uncovered Lines | {cbmc_result.get('main_uncovered_lines', 0)} |\n")
            f.write(f"| Target Total Lines | {cbmc_result.get('target_total_lines', 0)} |\n")
            f.write(f"| Target Reachable Lines | {cbmc_result.get('target_reachable_lines', 0)} |\n")
            f.write(f"| Target Uncovered Lines | {cbmc_result.get('target_uncovered_lines', 0)} |\n")
            f.write(f"| Total Combined Lines | {cbmc_result.get('total_combined_lines', 0)} |\n")
            f.write(f"| Reachable Combined Lines | {cbmc_result.get('reachable_combined_lines', 0)} |\n")
            f.write(f"| Function reachable lines | {cbmc_result['func_reachable_lines']} |\n")
            f.write(f"| Function covered lines | {cbmc_result['func_covered_lines']} |\n")
            f.write(f"| Function coverage | {cbmc_result['func_coverage_pct']:.2f}% |\n")
            f.write(f"| Reported errors | {cbmc_result['errors']} |\n\n")
            
            # Add error details if any
            if cbmc_result["error_categories"]:
                f.write(f"## Error Categories\n\n")
                for category in cbmc_result["error_categories"]:
                    f.write(f"- {category}\n")
                f.write("\n")
            
            # Add error locations if any - with enhanced line number tracing
            if cbmc_result["error_locations"]:
                f.write(f"## Error Locations - Line-Specific Tracing\n\n")
                
                # First, get any detailed error messages from stderr
                detailed_errors = {}
                if cbmc_stderr:
                    for line in cbmc_stderr.split('\n'):
                        if 'error:' in line or ('warning:' in line and any(critical in line.lower() 
                                                                 for critical in ['pointer', 'memory', 'null', 'invalid'])):
                            # Extract line information using improved regex
                            loc_match = re.search(r'([^:]+):(\d+)(?::\d+)?:', line)
                            if loc_match:
                                file_name = loc_match.group(1)
                                line_num = int(loc_match.group(2))
                                error_msg = line.split(':', 3)[-1].strip() if len(line.split(':', 3)) >= 4 else line
                                
                                key = f"{file_name}:{line_num}"
                                if key not in detailed_errors:
                                    detailed_errors[key] = []
                                detailed_errors[key].append(error_msg)
                
                # Process each file and its error lines 
                for file, lines in cbmc_result["error_locations"].items():
                    f.write(f"### File: `{file}`\n\n")
                    f.write(f"| Line | Error Details |\n")
                    f.write(f"|------|---------------|\n")
                    
                    for line_num in sorted(lines):
                        key = f"{file}:{line_num}"
                        error_detail = "No specific error details available"
                        
                        # Check if we have detailed error message for this line
                        if key in detailed_errors and detailed_errors[key]:
                            error_detail = "; ".join(detailed_errors[key])
                        
                        # If it's a harness file, try to include line content
                        if "_harness_" in file or "harness" in file:
                            f.write(f"| **{line_num}** | {error_detail} |\n")
                        else:
                            f.write(f"| **{line_num}** | {error_detail} |\n")
                
                f.write("\n> **Note:** Look at these specific line numbers in your code to identify and fix issues.\n\n")
            
            # Add missing functions if any
            if cbmc_result["missing_functions"]:
                f.write(f"## Missing Functions\n\n")
                for func in cbmc_result["missing_functions"]:
                    f.write(f"- {func}\n")
                f.write("\n")
            
            # Add harness details
            f.write(f"## Harness Details\n\n")
            f.write(f"The harness file is located at: `{harness_file}`\n\n")
            
            f.write(f"## Verification Command\n\n")
            f.write(f"```\n{' '.join(cbmc_cmd)}\n```\n\n")
            
            f.write(f"## Next Steps\n\n")
            if cbmc_result["verification_status"] == "SUCCESS":
                f.write(f"The verification was successful. No issues were detected.\n")
            else:
                f.write(f"Based on the verification results, the following steps are recommended:\n\n")
                if cbmc_result["missing_functions"]:
                    f.write(f"1. Implement the missing functions needed by the harness\n")
                elif "memory_leak" in cbmc_result["error_categories"]:
                    f.write(f"1. Fix memory leaks by ensuring all allocated memory is freed\n")
                elif "null_pointer" in cbmc_result["error_categories"]:
                    f.write(f"1. Add null pointer checks before dereferencing pointers\n")
                elif "array_bounds" in cbmc_result["error_categories"]:
                    f.write(f"1. Add bounds checking for array accesses\n")
                else:
                    f.write(f"1. Review the verification failures and implement fixes\n")
                f.write(f"2. Run the verification again to confirm the issues are resolved\n")
    
    except subprocess.TimeoutExpired as e:
        # Handle timeout case
        if hasattr(e, 'process'):
            e.process.kill()
            e.process.wait()
        
        logger.warning(f"CBMC verification timed out for {func_name} after {timeout_seconds} seconds")
        
        # Create timeout result
        cbmc_result = {
            "verification_status": "TIMEOUT",
            "message": f"CBMC verification timed out after {timeout_seconds} seconds",
            "suggestions": "The function may have complex paths requiring longer verification time. Consider simplifying or using more targeted dependency selection.",
            "error_categories": ["timeout"],
            "missing_functions": set(),
            "verification_failures": ["timeout"],
            "error_locations": {},
            "reachable_lines": 0,
            "covered_lines": 0,
            "coverage_pct": 0.0,
            "func_reachable_lines": 0,
            "func_covered_lines": 0,
            "func_coverage_pct": 0.0,
            "errors": 0
        }
        
        # Update cbmc_results
        cbmc_results[func_name] = {
            "function": func_name,
            "status": "ERROR",
            "message": f"Error running CBMC verification: {str(e)}",
            "suggestions": "Fix the error and try again",
            "stdout": "",
            "stderr": str(e),
            "returncode": -1,
            "version": version_num,
            "error_categories": ["system_error"],
            "missing_functions": [],
            "verification_failures": ["system_error"],
            "error_locations": {},
            "dependency_files_used": len(verification_files)
        }
        
        # Save error information to files
        verification_file = os.path.join(func_verification_dir, f"v{version_num}_results.txt")
        with open(verification_file, "w") as f:
            f.write(f"Function: {func_name}\n")
            f.write(f"Version: {version_num}\n")
            f.write(f"Status: ERROR\n")
            f.write(f"Message: Error running CBMC verification: {str(e)}\n")
            f.write(f"Suggestions: Fix the error and try again\n")
            f.write(f"\nDependency files used: {len(verification_files)}\n")
            
        # Create an error report
        report_file = os.path.join(func_verification_dir, f"v{version_num}_report.md")
        with open(report_file, "w") as f:
            f.write(f"# CBMC Verification Report - {func_name} (Version {version_num})\n\n")
            f.write(f"## Summary\n\n")
            f.write(f"**Status:** ERROR\n\n")
            f.write(f"**Message:** Error running CBMC verification: {str(e)}\n\n")
            f.write(f"**Suggestions:** Fix the error and try again\n\n")
            
            # Add dependency information
            f.write(f"**Dependency Files Used:** {len(verification_files)}\n\n")
            if verification_files:
                f.write("**Files included:**\n\n")
                for file_path in verification_files:
                    f.write(f"- {os.path.basename(file_path)}\n")
                f.write("\n")
            
            f.write(f"## Analysis\n\n")
            f.write(f"An error occurred during the verification process. This might be due to a system issue or a problem with the harness code.\n\n")
            
            f.write(f"## Error Details\n\n")
            f.write(f"```\n{str(e)}\n```\n\n")
            
            f.write(f"## Next Steps\n\n")
            f.write(f"1. Check if CBMC is installed and configured correctly\n")
            f.write(f"2. Review the harness code for syntax errors\n")
            f.write(f"3. Try running CBMC manually with the command above\n"), version_num, cbmc_result
        
        # Update cbmc_results
        cbmc_results[func_name] = {
            "function": func_name,
            "status": "TIMEOUT",
            "message": f"CBMC verification timed out after {timeout_seconds} seconds.",
            "suggestions": "The function may have complex paths requiring longer verification time. Consider using more selective file inclusion or increasing timeout.",
            "stdout": f"TIMEOUT: Process exceeded {timeout_seconds} second time limit",
            "stderr": "",
            "returncode": -1,
            "version": version_num,
            "error_categories": ["timeout"],
            "missing_functions": [],
            "verification_failures": ["timeout"],
            "error_locations": {},
            "dependency_files_used": len(verification_files)
        }
        
        # Save timeout information to files
        verification_file = os.path.join(func_verification_dir, f"v{version_num}_results.txt")
        with open(verification_file, "w") as f:
            f.write(f"Function: {func_name}\n")
            f.write(f"Version: {version_num}\n")
            f.write(f"Status: TIMEOUT\n")
            f.write(f"Message: CBMC verification timed out after {timeout_seconds} seconds\n")
            f.write(f"Suggestions: The function may have complex paths requiring longer verification time. Consider simplifying.\n")
            f.write(f"\nDependency files used: {len(verification_files)}\n")
            
        # Create a timeout report
        report_file = os.path.join(func_verification_dir, f"v{version_num}_report.md")
        with open(report_file, "w") as f:
            f.write(f"# CBMC Verification Report - {func_name} (Version {version_num})\n\n")
            f.write(f"## Summary\n\n")
            f.write(f"**Status:** TIMEOUT\n\n")
            f.write(f"**Message:** CBMC verification timed out after 60 seconds.\n\n")
            f.write(f"**Suggestions:** The function may have complex paths requiring longer verification time. Consider simplifying.\n\n")
            
            f.write(f"## Analysis\n\n")
            f.write(f"The verification process timed out, which typically happens when the function has many complex paths or loops that CBMC needs to analyze. You may need to simplify the harness or consider using loop unwinding bounds to limit the verification scope.\n\n")
            
            f.write(f"## Next Steps\n\n")
            f.write(f"1. Review the harness implementation and simplify if possible\n")
            f.write(f"2. Add loop unwinding bounds if there are loops in the function\n")
            f.write(f"3. Consider breaking the verification into smaller parts\n")
            
    except Exception as e:
        # Handle other exceptions
        logger.error(f"Error running CBMC verification: {str(e)}", exc_info=True)
        
        # Create error result
        cbmc_result = {
            "verification_status": "ERROR",
            "message": f"Error running CBMC verification: {str(e)}",
            "suggestions": "Fix the error and try again",
            "error_categories": ["system_error"],
            "missing_functions": set(),
            "verification_failures": ["system_error"],
            "error_locations": {},
            "reachable_lines": 0,
            "covered_lines": 0,
            "coverage_pct": 0.0,
            "errors": 1
        }
        
        
        # Update cbmc_results
        cbmc_results[func_name] = {
            "function": func_name,
            "status": "ERROR",
            "message": f"Error running CBMC verification: {str(e)}",
            "suggestions": "Fix the error and try again",
            "stdout": "",
            "stderr": str(e),
            "returncode": -1,
            "version": version_num,
            "error_categories": ["system_error"],
            "missing_functions": [],
            "verification_failures": ["system_error"],
            "error_locations": {}
        }
        
        # Save error information to files
        verification_file = os.path.join(func_verification_dir, f"v{version_num}_results.txt")
        with open(verification_file, "w") as f:
            f.write(f"Function: {func_name}\n")
            f.write(f"Version: {version_num}\n")
            f.write(f"Status: ERROR\n")
            f.write(f"Message: Error running CBMC verification: {str(e)}\n")
            f.write(f"Suggestions: Fix the error and try again\n")
            
        # Create an error report
        report_file = os.path.join(func_verification_dir, f"v{version_num}_report.md")
        with open(report_file, "w") as f:
            f.write(f"# CBMC Verification Report - {func_name} (Version {version_num})\n\n")
            f.write(f"## Summary\n\n")
            f.write(f"**Status:** ERROR\n\n")
            f.write(f"**Message:** Error running CBMC verification: {str(e)}\n\n")
            f.write(f"**Suggestions:** Fix the error and try again\n\n")
            
            f.write(f"## Analysis\n\n")
            f.write(f"An error occurred during the verification process. This might be due to a system issue or a problem with the harness code.\n\n")
            
            f.write(f"## Error Details\n\n")
            f.write(f"```\n{str(e)}\n```\n\n")
            
            f.write(f"## Next Steps\n\n")
            f.write(f"1. Check if CBMC is installed and configured correctly\n")
            f.write(f"2. Review the harness code for syntax errors\n")
            f.write(f"3. Try running CBMC manually with the command above\n")
    
    # Calculate verification time
    verification_time = time.time() - verification_start
    
    # Update function times dictionary
    function_times = state.get("function_times", {}).copy()
    if func_name not in function_times:
        function_times[func_name] = {}
    function_times[func_name]["verification"] = verification_time
    
    # Check for slow verification that might indicate potential future timeouts
    is_slow_verification = verification_time > 45  # Over 45 seconds is considered slow
    if is_slow_verification and cbmc_results[func_name].get("status") != "TIMEOUT":
        logger.warning(f"Slow verification detected for {func_name}: {verification_time:.2f}s")
        
        # Add special flag and suggestion for slow verification
        cbmc_results[func_name]["is_slow_verification"] = True
        cbmc_results[func_name]["slow_verification_time"] = verification_time
        
        # Add performance warning to error categories
        if "error_categories" not in cbmc_results[func_name]:
            cbmc_results[func_name]["error_categories"] = []
        if "performance_warning" not in cbmc_results[func_name]["error_categories"]:
            cbmc_results[func_name]["error_categories"].append("performance_warning")
        
        # Add special suggestion for performance
        if "suggestions" not in cbmc_results[func_name] or not cbmc_results[func_name]["suggestions"]:
            cbmc_results[func_name]["suggestions"] = "Consider simplifying the harness to improve verification speed and prevent future timeouts"
        else:
            cbmc_results[func_name]["suggestions"] += ". Also consider simplifying the harness to improve verification speed"
    
    # Update result message with appropriate status indicators
    status = cbmc_results[func_name].get("status", "UNKNOWN")
    status_indicator = ""
    if status == "TIMEOUT":
        status_indicator = "⏱️ TIMEOUT"
    elif status == "SUCCESS":
        status_indicator = "✅ SUCCESS"
    elif is_slow_verification:
        status_indicator = "⚠️ SLOW"
    else:
        status_indicator = "❌ FAILED"
        
    result_message = f"CBMC verification for {func_name} v{version_num} complete in {verification_time:.2f}s. Status: {status_indicator}"
    
    return {
        "messages": [AIMessage(content=result_message)],
        "cbmc_results": cbmc_results,
        "function_times": function_times,
        "next": "evaluator"  # Always proceed to evaluator
    }

def route_from_cbmc(state):
    """Routes from CBMC to harness evaluator."""
    # Always route to evaluator
    return "evaluator"<|MERGE_RESOLUTION|>--- conflicted
+++ resolved
@@ -10,11 +10,8 @@
 import json
 from langchain_core.messages import AIMessage
 import logging
-<<<<<<< HEAD
-from utils.cbmc_parser import extract_coverage_metrics_from_json, process_cbmc_output
-=======
 from utils.cbmc_parser import process_cbmc_output
->>>>>>> 3192a793
+
 
 logger = logging.getLogger("cbmc")
 
@@ -332,11 +329,7 @@
     coverage_cmd = cbmc_cmd.copy()
     coverage_cmd.extend([
         "--cover", "location",
-<<<<<<< HEAD
-        "--json-ui"  # Using JSON format for consistent parsing
-=======
         "--json-ui"  # Using XML format for consistent parsing
->>>>>>> 3192a793
     ])
     
     # Initialize result variables
@@ -393,86 +386,6 @@
             with open(coverage_json_file, "w") as f:
                 f.write(coverage_stdout)
             
-<<<<<<< HEAD
-            # Process the coverage JSON immediately
-            try:
-                # Parse the JSON coverage data
-                json_data = json.loads(coverage_stdout)
-                
-                # Define function to parse line ranges
-                def parse_line_ranges(line_ranges):
-                    """Parse a string of line ranges into a set of unique line numbers."""
-                    unique_lines = set()
-                    for line_range in line_ranges.split(','):
-                        if '-' in line_range:
-                            start, end = map(int, line_range.split('-'))
-                            unique_lines.update(range(start, end + 1))
-                        else:
-                            try:
-                                unique_lines.add(int(line_range))
-                            except ValueError:
-                                pass  # Skip if not a valid integer
-                    return unique_lines
-
-                # Extract coverage metrics
-                coverage_metrics = extract_coverage_metrics_from_json(json_data, func_name, version_num)
-                
-                # Store metrics in a dedicated file
-                metrics_file = os.path.join(func_verification_dir, f"v{version_num}_metrics.json")
-                with open(metrics_file, "w") as f:
-                    json.dump(coverage_metrics, f, indent=2)
-                    
-                # Create coverage directory structure for centralized collection
-                coverage_dir = os.path.join(result_base_dir, "coverage", "data")
-                os.makedirs(coverage_dir, exist_ok=True)
-                
-                # Create flattened data for CSV storage
-                flat_data = {
-                    "function": func_name,
-                    "version": version_num,
-                    "total_coverage_pct": coverage_metrics.get("total_coverage_pct", 0),
-                    "func_coverage_pct": coverage_metrics.get("func_coverage_pct", 0),
-                    "main_total_lines": coverage_metrics.get("main_total_lines", 0),
-                    "main_reachable_lines": coverage_metrics.get("main_reachable_lines", 0),
-                    "main_uncovered_lines": coverage_metrics.get("main_uncovered_lines", 0),
-                    "target_total_lines": coverage_metrics.get("target_total_lines", 0),
-                    "target_reachable_lines": coverage_metrics.get("target_reachable_lines", 0),
-                    "target_uncovered_lines": coverage_metrics.get("target_uncovered_lines", 0),
-                    "total_combined_lines": coverage_metrics.get("total_combined_lines", 0),
-                    "reachable_combined_lines": coverage_metrics.get("reachable_combined_lines", 0),
-                }
-                
-                # Save as JSON for each function version
-                func_metrics_file = os.path.join(coverage_dir, f"{func_name}_v{version_num}.json")
-                with open(func_metrics_file, "w") as f:
-                    json.dump(flat_data, f, indent=2)
-                
-                # Update the running CSV file
-                csv_path = os.path.join(coverage_dir, "coverage_metrics.csv")
-                file_exists = os.path.exists(csv_path)
-                
-                with open(csv_path, "a") as f:
-                    # Write headers if file is new
-                    if not file_exists:
-                        headers = ",".join(flat_data.keys())
-                        f.write(f"{headers}\n")
-                    
-                    # Write data row
-                    values = [str(v).replace(",", ";") for v in flat_data.values()]
-                    f.write(f"{','.join(values)}\n")
-                
-                # Print coverage summary
-                print(f"\n=== Coverage Metrics for {func_name} (v{version_num}) ===")
-                print(f"Main function: {coverage_metrics['main_reachable_lines']}/{coverage_metrics['main_total_lines']} lines")
-                print(f"Target function: {coverage_metrics['target_reachable_lines']}/{coverage_metrics['target_total_lines']} lines")
-                print(f"Total coverage: {coverage_metrics['total_coverage_pct']:.2f}%")
-                print(f"Function coverage: {coverage_metrics['func_coverage_pct']:.2f}%")
-                print("=" * 50)
-                
-                # Store coverage metrics for later use with cbmc_result
-                # We'll apply them after cbmc_result is initialized
-                stored_coverage_metrics = coverage_metrics.copy()
-=======
             # Parse the JSON coverage data
             try:
                 import json
@@ -486,7 +399,6 @@
                 # Add coverage metrics to cbmc_result
                 for key, value in coverage_metrics.items():
                     cbmc_result[key] = value
->>>>>>> 3192a793
                 
             except json.JSONDecodeError as e:
                 logger.error(f"Error parsing JSON coverage data: {str(e)}")
@@ -502,31 +414,6 @@
         # The process_cbmc_output function now automatically preserves stderr in the result
         cbmc_result = process_cbmc_output(cbmc_stdout, cbmc_stderr)
         
-<<<<<<< HEAD
-        # Double-check that stderr is included in the result for line-specific error tracing
-        if "stderr" not in cbmc_result:
-            cbmc_result["stderr"] = cbmc_stderr
-            
-        # Make sure we prioritize stderr output when there are critical errors
-        # This ensures that downstream components focus on the most important error information
-        if cbmc_stderr and ("error:" in cbmc_stderr or "undefined reference" in cbmc_stderr):
-            logger.warning("Critical errors found in STDERR output, prioritizing these errors")
-            
-            # Ensure error categories reflect stderr issues
-            if "redeclaration" in cbmc_stderr and "redeclaration" not in cbmc_result["error_categories"]:
-                cbmc_result["error_categories"].append("redeclaration")
-                
-            if "undefined reference" in cbmc_stderr and "linking_error" not in cbmc_result["error_categories"]:
-                cbmc_result["error_categories"].append("linking_error")
-        
-        # Apply the stored coverage metrics if they were successfully collected
-        stored_coverage_metrics = locals().get('stored_coverage_metrics')
-        if stored_coverage_metrics:
-            for key, value in stored_coverage_metrics.items():
-                cbmc_result[key] = value
-        
-=======
->>>>>>> 3192a793
         # Create a structured result for the state
         cbmc_results[func_name] = {
             "function": func_name,
