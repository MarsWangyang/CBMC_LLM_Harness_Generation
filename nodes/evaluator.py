--- conflicted
+++ resolved
@@ -414,17 +414,12 @@
     
     # Determine whether to proceed with refinement or move to next function
     if current_attempts < max_refinements - 1:
-<<<<<<< HEAD
-        # Create update_state with all the necessary information
-        update_state = {
-            "messages": [AIMessage(content=f"Evaluated harness for {func_name}. Needs improvement (attempt {version_num} of {max_refinements}). Using insights from unified knowledge base.")],
-=======
+
         state_refinement_attempts[func_name] = current_attempts + 1
 
         
         return {
             "messages": [AIMessage(content=f"Evaluated harness for {func_name}. Needs improvement (attempt {current_attempts + 1} of {max_refinements}). Using insights from unified knowledge base.")],
->>>>>>> 3192a793
             "refinement_attempts": state_refinement_attempts,
             "processed_functions": state_processed_functions,
             "improvement_recommendation": improvement_recommendation,
@@ -447,8 +442,7 @@
         # Last attempt reached, mark as processed and move on
         if func_name not in state_processed_functions:
             state_processed_functions.append(func_name)
-<<<<<<< HEAD
-=======
+
         state_refinement_attempts[func_name] = max_refinements
         
         # RESET: Clear existing error and solution data when max refinements reached
@@ -470,7 +464,6 @@
             logger.info(f"Cleared RAG data for {func_name} after reaching max refinement attempts")
         except Exception as e:
             logger.warning(f"Error resetting RAG data for {func_name} after max refinements: {str(e)}")
->>>>>>> 3192a793
         
         return {
             "messages": [AIMessage(content=f"Final refinement attempt for {func_name} completed. Moving to next function.")],
