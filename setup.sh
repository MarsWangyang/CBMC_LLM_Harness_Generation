--- conflicted
+++ resolved
@@ -97,17 +97,10 @@
     echo "Found $CBMC_VERSION"
 fi
 
-<<<<<<< HEAD
-
-# Create Python virtual environment
- echo "Creating Python virtual environment..."
-# python3 -m venv venv
-# source venv/bin/activate
-=======
+
 # Create Python virtual environment - cross-platform
 echo "Creating Python virtual environment..."
 python3 -m venv venv
->>>>>>> 1d57b31c
 
 # Activate virtual environment (shell-specific)
 if [[ "$OS_TYPE" == "Windows" && ! "$OSTYPE" == "cygwin" && ! -n "$WSL_DISTRO_NAME" ]]; then
